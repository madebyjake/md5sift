--- conflicted
+++ resolved
@@ -14,13 +14,8 @@
         pass
 
     def run(self):
-<<<<<<< HEAD
-        spec_content = f"""%global name md5sift
-%global version 1.0.0
-=======
         spec_content = f"""%global name {self.distribution.get_name()}
 %global version {self.distribution.get_version()}
->>>>>>> b4103064
 %global release 1%{{?dist}}
 %global summary {self.distribution.get_description()}
 
